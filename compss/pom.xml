--- conflicted
+++ resolved
@@ -35,12 +35,8 @@
         <!-- BSC Components versions -->
         <cepbatools-extrae.version>1.4</cepbatools-extrae.version>
         <comm.version>1.6-20</comm.version>
-<<<<<<< HEAD
         <!--<conn.version>1.5-35</conn.version>-->
-        <conn.version>1.0-U</conn.version>
-=======
-        <conn.version>1.5-35</conn.version>
->>>>>>> 44cf2f8d
+        <conn.version>1.6-U</conn.version>
 
         <!-- ZK version -->
         <zk.version>8.5.0</zk.version>
