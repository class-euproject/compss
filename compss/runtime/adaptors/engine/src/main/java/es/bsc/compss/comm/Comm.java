/*
 *  Copyright 2002-2019 Barcelona Supercomputing Center (www.bsc.es)
 *
 *  Licensed under the Apache License, Version 2.0 (the "License");
 *  you may not use this file except in compliance with the License.
 *  You may obtain a copy of the License at
 *
 *      http://www.apache.org/licenses/LICENSE-2.0
 *
 *  Unless required by applicable law or agreed to in writing, software
 *  distributed under the License is distributed on an "AS IS" BASIS,
 *  WITHOUT WARRANTIES OR CONDITIONS OF ANY KIND, either express or implied.
 *  See the License for the specific language governing permissions and
 *  limitations under the License.
 *
 */
package es.bsc.compss.comm;

import es.bsc.compss.COMPSsConstants;
import es.bsc.compss.exceptions.ConstructConfigurationException;
import es.bsc.compss.exceptions.UnstartedNodeException;
import es.bsc.compss.log.Loggers;
import es.bsc.compss.types.BindingObject;
import es.bsc.compss.types.COMPSsWorker;
import es.bsc.compss.types.data.LogicalData;
import es.bsc.compss.types.data.location.DataLocation;
import es.bsc.compss.types.data.location.ProtocolType;
import es.bsc.compss.types.exceptions.NonInstantiableException;
import es.bsc.compss.types.resources.MasterResource;
import es.bsc.compss.types.resources.Resource;
import es.bsc.compss.types.resources.configuration.Configuration;
import es.bsc.compss.types.uri.MultiURI;
import es.bsc.compss.types.uri.SimpleURI;
import es.bsc.compss.util.Classpath;
import es.bsc.compss.util.ErrorManager;
import es.bsc.compss.util.TraceEvent;
import es.bsc.compss.util.Tracer;
import es.bsc.conn.types.StarterCommand;
import es.bsc.distrostreamlib.client.DistroStreamClient;
import es.bsc.distrostreamlib.exceptions.DistroStreamClientInitException;
import es.bsc.distrostreamlib.requests.StopRequest;
import es.bsc.distrostreamlib.server.DistroStreamServer;
import es.bsc.distrostreamlib.server.types.StreamBackend;

import java.io.File;
import java.io.FileNotFoundException;
import java.io.IOException;
import java.lang.reflect.Constructor;
import java.lang.reflect.InvocationTargetException;
import java.util.Collections;
import java.util.List;
import java.util.Map;
import java.util.Map.Entry;
import java.util.Set;
import java.util.TreeMap;
import java.util.concurrent.ConcurrentHashMap;

import org.apache.logging.log4j.LogManager;
import org.apache.logging.log4j.Logger;

import storage.StorageException;
import storage.StorageItf;
import storage.StubItf;


/**
 * Representation of the Communication interface of the Runtime.
 */
public class Comm {

    // Log and debug
    protected static final Logger LOGGER = LogManager.getLogger(Loggers.COMM);
    private static final boolean DEBUG = LOGGER.isDebugEnabled();

    // Streaming
    private static final StreamBackend STREAMING_BACKEND;
    private static final String STREAMING_MASTER_NAME;
    private static final int DEFAULT_STREAMING_PORT = 49_049;
    private static final int STREAMING_PORT;

    // Storage
    private static final String STORAGE_CONF;

    // Adaptors
    private static final String ADAPTORS_REL_PATH = File.separator + "Runtime" + File.separator + "adaptors";
    private static final Map<String, CommAdaptor> ADAPTORS;

    // Logical data
    private static final Map<String, LogicalData> DATA;

    // Master information
    private static MasterResource appHost;

    static {
        String streamBackendProperty = System.getProperty(COMPSsConstants.STREAMING_BACKEND);
        String streamBackendPropertyFixed = (streamBackendProperty == null || streamBackendProperty.isEmpty()
            || streamBackendProperty.toLowerCase().equals("null") || streamBackendProperty.toLowerCase().equals("none"))
                ? "NONE"
                : streamBackendProperty.toUpperCase();
        STREAMING_BACKEND = StreamBackend.valueOf(streamBackendPropertyFixed);

        String streamMasterNameProperty = System.getProperty(COMPSsConstants.STREAMING_MASTER_NAME);
        STREAMING_MASTER_NAME = (streamMasterNameProperty == null || streamMasterNameProperty.isEmpty()
            || streamMasterNameProperty.equals("null")) ? null : streamMasterNameProperty;
        String streamMasterPortProperty = System.getProperty(COMPSsConstants.STREAMING_MASTER_PORT);
        STREAMING_PORT = (streamMasterPortProperty == null || streamMasterPortProperty.isEmpty()
            || streamMasterPortProperty.equals("null")) ? DEFAULT_STREAMING_PORT
                : Integer.parseInt(streamMasterPortProperty);

        String storageCfgProperty = System.getProperty(COMPSsConstants.STORAGE_CONF);
        STORAGE_CONF =
            (storageCfgProperty == null || storageCfgProperty.isEmpty() || storageCfgProperty.equals("null")) ? null
                : storageCfgProperty;

        ADAPTORS = new ConcurrentHashMap<>();

        DATA = Collections.synchronizedMap(new TreeMap<String, LogicalData>());
    }


    /**
     * Private constructor to avoid instantiation.
     */
    private Comm() {
        throw new NonInstantiableException("Comm");
    }

    /**
     * Communications initializer.
     *
     * @param master Master resource
     */
    public static void init(MasterResource master) {
        // Store master resource
        appHost = master;

        // Load communication adaptors
        loadAdaptorsJars();

        // Start tracing system
        if (System.getProperty(COMPSsConstants.TRACING) != null
            && Integer.parseInt(System.getProperty(COMPSsConstants.TRACING)) != 0) {
            int tracingLevel = Integer.parseInt(System.getProperty(COMPSsConstants.TRACING));
            LOGGER.debug("Tracing is activated [" + tracingLevel + ']');
            Tracer.init(Comm.getAppHost().getAppLogDirPath(), tracingLevel);
            if (Tracer.extraeEnabled()) {
                Tracer.emitEvent(TraceEvent.STATIC_IT.getId(), TraceEvent.STATIC_IT.getType());
            }
        }

        // Start streaming library
        if (STREAMING_BACKEND.equals(StreamBackend.NONE)) {
            LOGGER.warn("No streaming backend passed");
        } else {
            LOGGER.info("Initializing DS Library for type " + STREAMING_BACKEND.name());

            // Server
            String compssMaster = appHost.getName();
            String dsMaster;
            if (STREAMING_MASTER_NAME == null || STREAMING_MASTER_NAME.equals(compssMaster)) {
                // Streaming master name not defined or is the same than the COMPSs master
                // Start server on COMPSs Master
                dsMaster = compssMaster;
                LOGGER.debug("Initializing Streaming Server");
                DistroStreamServer.initAndStart(dsMaster, STREAMING_PORT, STREAMING_BACKEND);
            } else {
                // Streaming master is on another machine, do not start master
                LOGGER.debug("Streaming Server marked as remote");
                LOGGER.debug("Skiping Streaming Server initialization");
                dsMaster = STREAMING_MASTER_NAME;
            }

            // Client
            LOGGER.debug("Initializing Streaming Client");
            try {
                DistroStreamClient.initAndStart(dsMaster, STREAMING_PORT);
            } catch (DistroStreamClientInitException dscie) {
                ErrorManager.fatal("Error initializing DS client", dscie);
            }
        }

        // Start storage interface
        if (STORAGE_CONF == null) {
            LOGGER.warn("No storage configuration file passed");
        } else {
            LOGGER.debug("Initializing Storage with: " + STORAGE_CONF);
            try {
                StorageItf.init(STORAGE_CONF);
            } catch (StorageException e) {
                ErrorManager.fatal("Error loading storage configuration file: " + STORAGE_CONF, e);
            }
        }
    }

    /**
     * Registers a new adaptor to Comm.
     *
     * @param adaptorName Adaptor name
     * @param adaptor Class handling the adaptor methods.
     */
    public static void registerAdaptor(String adaptorName, CommAdaptor adaptor) {
        ADAPTORS.put(adaptorName, adaptor);
    }

    /**
     * Returns the active adaptor with name {@code adaptorName}.
     *
     * @return the active adaptor associated to that name.
     */
    public static CommAdaptor getAdaptor(String adaptorName) {
        return ADAPTORS.get(adaptorName);
    }

    /**
     * Returns the active adaptors.
     *
     * @return A map containing the active adaptors.
     */
    public static Map<String, CommAdaptor> getAdaptors() {
        return ADAPTORS;
    }

    /**
     * Initializes the internal adaptor and constructs a comm configuration.
     *
     * @param adaptorName Adaptor name.
     * @param projectProperties Properties from the project.xml file.
     * @param resourcesProperties Properties from the resources.xml file.
     * @return An adaptor configuration.
     * @throws ConstructConfigurationException When adaptor class cannot be instantiated.
     */
    public static Configuration constructConfiguration(String adaptorName, Map<String, Object> projectProperties,
        Map<String, Object> resourcesProperties) throws ConstructConfigurationException {

        // Check if adaptor has already been used
        CommAdaptor adaptor = ADAPTORS.get(adaptorName);
        if (adaptor == null) {
            // Create a new adaptor instance
            try {
                Constructor<?> constrAdaptor = Class.forName(adaptorName).getConstructor();
                adaptor = (CommAdaptor) constrAdaptor.newInstance();
            } catch (NoSuchMethodException | SecurityException | ClassNotFoundException | InstantiationException
                | IllegalAccessException | IllegalArgumentException | InvocationTargetException e) {
                throw new ConstructConfigurationException(e);
            }

            // Initialize adaptor
            adaptor.init();

            // Add adaptor to used adaptors
            ADAPTORS.put(adaptorName, adaptor);
        }

        if (DEBUG) {
            LOGGER.debug("Adaptor Name: " + adaptorName);
        }

        // Construct properties
        return adaptor.constructConfiguration(projectProperties, resourcesProperties);
    }

    /**
     * Returns the resource assigned as master node.
     *
     * @return The resource assigned as master node.
     */
    public static MasterResource getAppHost() {
        return appHost;
    }

    /**
     * Returns the assigned streaming port.
     *
     * @return The assigned streaming port.
     */
    public static int getStreamingPort() {
        return STREAMING_PORT;
    }

    /**
     * Returns the streaming backend.
     *
     * @return The streaming backend.
     */
    public static StreamBackend getStreamingBackend() {
        return STREAMING_BACKEND;
    }

    /**
     * Initializes a worker with name {@code name} and configuration {@code config}.
     *
     * @param config Adaptor configuration.
     * @return A COMPSsWorker object representing the worker.
     */
    public static COMPSsWorker initWorker(Configuration config) {
        String adaptorName = config.getAdaptorName();
        CommAdaptor adaptor = ADAPTORS.get(adaptorName);
        return adaptor.initWorker(config);
    }

    /**
     * Stops the communication layer. Clean FTM, Job, {GATJob, NIOJob} and WSJob.
     *
     * @param runtimeEvents label-Id pairs for the runtimeEvents
     */
    public static void stop(Map<String, Integer> runtimeEvents) {
        appHost.deleteIntermediate();
        for (CommAdaptor adaptor : ADAPTORS.values()) {
            adaptor.stop();
        }

        // Stop streaming
        if (!STREAMING_BACKEND.equals(StreamBackend.NONE)) {
            LOGGER.info("Stopping Streaming...");

            LOGGER.debug("Stopping Streaming Client...");
            StopRequest stopRequest = new StopRequest();
            DistroStreamClient.request(stopRequest);
            stopRequest.waitProcessed();
            int errorCode = stopRequest.getErrorCode();
            if (errorCode != 0) {
                LOGGER.error("Error stopping Streaming Client");
                LOGGER.error("Error Code: " + errorCode);
                LOGGER.error("Error Message: " + stopRequest.getErrorMessage());
            }

            // Stop stream server if this runtime is the owner
            String compssMaster = appHost.getName();
            if (STREAMING_MASTER_NAME == null || STREAMING_MASTER_NAME.equals(compssMaster)) {
                LOGGER.debug("Stopping Streaming Server...");
                DistroStreamServer.setStop();
            } else {
                LOGGER.debug("Current COMPSs Runtime does not own the Streaming Server");
                LOGGER.debug("Skipping stop Streaming Server");
            }
        }

        // Stop Storage interface
        if (STORAGE_CONF != null) {
            try {
                LOGGER.info("Stopping Storage...");
                StorageItf.finish();
            } catch (StorageException se) {
                LOGGER.error("Error releasing storage library: " + se.getMessage(), se);
            }
        }

        if (Tracer.extraeEnabled()) {
            // Emit last EVENT_END event for STOP
            Tracer.emitEvent(Tracer.EVENT_END, TraceEvent.STOP.getType());
        }

        // Stop tracing system
        if (Tracer.extraeEnabled() || Tracer.scorepEnabled() || Tracer.mapEnabled()) {
            Tracer.fini(runtimeEvents);
        }
    }

    /**
     * Registers a new data with id {@code dataId}.
     *
     * @param dataId Data Id.
     * @return The LogicalData representing the dataId after its registration.
     */
    public static synchronized LogicalData registerData(String dataId) {
        LOGGER.debug("Register new data " + dataId);

        LogicalData logicalData = new LogicalData(dataId);
        DATA.put(dataId, logicalData);

        return logicalData;
    }

    /**
     * Registers a new location {@code location} for the data with id {@code dataId}.
     *
     * @param dataId Data Id. Must exist previously.
     * @param location New location.
     * @return The updated LogicalData for the given dataId with the new location.
     */
    public static synchronized LogicalData registerLocation(String dataId, DataLocation location) {
        LOGGER.debug("Registering new Location for data " + dataId + ":");
        LOGGER.debug("  * Location: " + location);

        LogicalData logicalData = DATA.get(dataId);
        logicalData.addLocation(location);

        return logicalData;
    }

    /**
     * Registers a new value {@code value} for the data with id {@code dataId}.
     *
     * @param dataId Data Id. Must exist previously.
     * @param value New data value.
     * @return The updated LogicalData for the given dataId with the new value.
     */
    public static synchronized LogicalData registerValue(String dataId, Object value) {
        LOGGER.debug("Register value " + value + " for data " + dataId);

        String targetPath = ProtocolType.OBJECT_URI.getSchema() + dataId;
        DataLocation location = null;
        try {
            SimpleURI uri = new SimpleURI(targetPath);
            location = DataLocation.createLocation(appHost, uri);
        } catch (IOException e) {
            ErrorManager.error(DataLocation.ERROR_INVALID_LOCATION + " " + targetPath, e);
        }

        LogicalData logicalData = DATA.get(dataId);
        logicalData.addLocation(location);
        logicalData.setValue(value);

        // Register PSCO Location if needed it's PSCO and it's persisted
        if (value instanceof StubItf) {
            String id = ((StubItf) value).getID();
            if (id != null) {
                Comm.registerPSCO(dataId, id);
            }
        }

        return logicalData;
    }

    /**
     * Registers a new collection with the given dataId {@code dataId}.
     *
     * @param dataId Identifier of the collection.
     * @param parameters Parameters of the collection.
     * @return LogicalData representing the collection with its parameters.
     */
    public static synchronized LogicalData registerCollection(String dataId, List<?> parameters) {
        return registerValue(dataId, parameters);
    }

    /**
     * Registers a new External PSCO id {@code id} for the data with id {@code dataId}.
     *
     * @param dataId Data Id. Must exist previously.
     * @param id PSCO Id.
     * @return The LogicalData representing the given data Id with the associated PSCO Id.
     */
    public static synchronized LogicalData registerExternalPSCO(String dataId, String id) {
        LogicalData ld = registerPSCO(dataId, id);
        ld.setValue(id);

        return ld;
    }

    /**
     * Registers a new Binding Object {@code bo} for the data with id {@code dataId}.
     *
     * @param dataId Data Id. Must exist previously.
     * @param bo Binding Object.
     * @return The LogicalData representing the given data Id with the associated Binding Object.
     */
    public static synchronized LogicalData registerBindingObject(String dataId, BindingObject bo) {
        String targetPath = ProtocolType.BINDING_URI.getSchema() + bo.toString();
        DataLocation location = null;
        try {
            SimpleURI uri = new SimpleURI(targetPath);
            location = DataLocation.createLocation(appHost, uri);
        } catch (IOException ioe) {
            ErrorManager.error(DataLocation.ERROR_INVALID_LOCATION + " " + targetPath, ioe);
        }

        LogicalData logicalData = DATA.get(dataId);
        logicalData.addLocation(location);
        logicalData.setValue(dataId + "#" + bo.getType() + "#" + bo.getElements());
        return logicalData;
    }

    /**
     * Registers a new PSCO id {@code id} for the data with id {@code dataId}.
     *
     * @param dataId Data Id. Must previously exist.
     * @param id PSCO Id.
     * @return The LogicalData after registering the PSCO Id into the given data Id.
     */
    public static synchronized LogicalData registerPSCO(String dataId, String id) {
        String targetPath = ProtocolType.PERSISTENT_URI.getSchema() + id;
        DataLocation location = null;
        try {
            SimpleURI uri = new SimpleURI(targetPath);
            location = DataLocation.createLocation(appHost, uri);
        } catch (IOException ioe) {
            ErrorManager.error(DataLocation.ERROR_INVALID_LOCATION + " " + targetPath, ioe);
        }

        LogicalData logicalData = DATA.get(dataId);
        logicalData.addLocation(location);

        return logicalData;
    }

    /**
     * Points both data values, {@code dataId} and {@code dataId2}, to the same LogicalData and all their sources are
     * merged.
     *
     * @param dataId first data identifier
     * @param dataId2 second data identifier
     * @return the LogicalData pointed by both data values
     */
    public static synchronized LogicalData linkData(String dataId, String dataId2) {
        LogicalData ld = DATA.get(dataId);
        LogicalData ld2 = DATA.get(dataId2);
        if (ld != null) {
            if (ld2 != null) {
                // Both already value exist. Merge them!
                for (DataLocation dloc : ld2.getLocations()) {
                    ld.addLocation(dloc);
                }
                DATA.put(dataId2, ld);
            } else {
                DATA.put(dataId2, ld);
            }
        } else {
            if (ld2 != null) {
                DATA.put(dataId, ld2);
                ld = ld2;
            } else {
                // None of the values exists. Create an empty LogicalData for both
                ld = registerData(dataId);
                DATA.put(dataId2, ld);
            }
        }
        return ld;
    }

    /**
     * Clears the value of the data id {@code dataId}.
     *
     * @param dataId Data Id.
     * @return The previously registered value.
     */
    public static synchronized Object clearValue(String dataId) {
        LOGGER.debug("Clear value of data " + dataId);
        LogicalData logicalData = DATA.get(dataId);

        return logicalData.removeValue();
    }

    /**
     * Checks if a given dataId {@code renaming} exists.
     *
     * @param renaming Data Id to check.
     * @return {@code true} if the {@code renaming} exists, {@code false} otherwise.
     */
    public static synchronized boolean existsData(String renaming) {
        return (DATA.get(renaming) != null);
    }

    /**
     * Returns the data with id {@code dataId}.
     *
     * @param dataId Data Id.
     * @return The associated LogicalData.
     */
    public static synchronized LogicalData getData(String dataId) {
        LogicalData retVal = DATA.get(dataId);
        if (retVal == null) {
            LOGGER.warn("Get data " + dataId + " is null.");
        }
        return retVal;
    }

    /**
     * Dumps the stored data (only for testing).
     *
     * @return String dump of all the currently registered data.
     */
    public static synchronized String dataDump() {
        StringBuilder sb = new StringBuilder("DATA DUMP\n");
        for (Entry<String, LogicalData> lde : DATA.entrySet()) {
            sb.append("\t *").append(lde.getKey()).append(":\n");
            LogicalData ld = lde.getValue();
            for (MultiURI u : ld.getURIs()) {
                sb.append("\t\t + ").append(u.toString()).append("\n");
                for (String adaptor : ADAPTORS.keySet()) {

                    Object internal = null;
                    try {
                        internal = u.getInternalURI(adaptor);
                        if (internal != null) {
                            sb.append("\t\t\t - ").append(internal.toString()).append("\n");
                        }
                    } catch (UnstartedNodeException une) {
                        // Node was not started. Cannot print internal object.
                    }
                }
            }
        }
        return sb.toString();
    }

    /**
     * Returns all the data stored in a host {@code host}.
     *
     * @param host Resource where to look for data.
     * @return Set of LogicalData stored in the given host.
     */
    public static Set<LogicalData> getAllData(Resource host) {
        // logger.debug("Get all data from host: " + host.getName());
        return host.getAllDataFromHost();
    }

    /**
     * Removes the data with id {@code renaming} but mantains the data values on files/remote sources .
     *
     * @param renaming Data Id.
     */
    public static synchronized void removeDataKeepingValue(String renaming) {
        LOGGER.debug("Removing data " + renaming);
        DATA.remove(renaming);
    }

    /**
     * Removes the data with id {@code renaming}.
     *
     * @param renaming Data Id.
     */
    public static synchronized void removeData(String renaming) {
        LOGGER.debug("Removing data " + renaming);

        LogicalData ld = DATA.remove(renaming);
        ld.isObsolete();
        for (DataLocation dl : ld.getLocations()) {
            MultiURI uri = dl.getURIInHost(appHost);

            if (uri != null) {
                File f = new File(uri.getPath());
                if (f.exists()) {
                    LOGGER.info("Deleting file " + f.getAbsolutePath());
                    if (!f.delete()) {
                        LOGGER.error("Cannot delete file " + f.getAbsolutePath());
                    }
                }
            }
        }
        ld.removeValue();

    }

    /**
     * Stops all the submitted jobs.
     */
    public static void stopSubmittedjobs() {
        for (CommAdaptor adaptor : ADAPTORS.values()) {
            adaptor.stopSubmittedJobs();
        }
    }

    /**
     * Loads the adaptors jars into the classpath.
     */
    private static void loadAdaptorsJars() {
        LOGGER.info("Loading Adaptors...");
        String compssHome = System.getenv(COMPSsConstants.COMPSS_HOME);

        if (compssHome == null || compssHome.isEmpty()) {
            LOGGER.warn("WARN: COMPSS_HOME not defined, no adaptors loaded.");
            return;
        }

        try {
            Classpath.loadPath(compssHome + ADAPTORS_REL_PATH, LOGGER);
        } catch (FileNotFoundException ex) {
            LOGGER.warn("WARN_MSG = [Adaptors folder not defined, no adaptors loaded.]");
        }
    }

    /**
     * Creates the WorkerStarterCommand.
     * 
     * @param adaptorName name of the adaptor to be used
     * @param workerName worker name
     * @param workerPort worker Port number
     * @param masterName master name
     * @param workingDir worker working directory
     * @param installDir worker COMPSs install directory
     * @param appDir worker application install directory
     * @param classpathFromFile worker classpath in projects.xml file
     * @param pythonpathFromFile worker python path in projects.xml file
     * @param libPathFromFile worker library path path in project.xml file
     * @param totalCPU total CPU computing units
     * @param totalGPU total GPU
     * @param totalFPGA total FPGA
     * @param limitOfTasks limit of tasks
     * @param hostId tracing worker identifier
<<<<<<< HEAD
     * @param container defines whether the worker will be run in a container
     * @return WorkerStarterCommand
     */
    public static StarterCommand getStarterCommand(String adaptorName, String workerName, int workerPort,
        String masterName, String workingDir, String installDir, String appDir, String classpathFromFile,
        String pythonpathFromFile, String libPathFromFile, int totalCPU, int totalGPU, int totalFPGA, int limitOfTasks,
        String hostId, boolean container) {

        CommAdaptor adaptor = ADAPTORS.get(adaptorName);
        return adaptor.getStarterCommand(workerName, workerPort, masterName, workingDir, installDir, appDir,
            classpathFromFile, pythonpathFromFile, libPathFromFile, totalCPU, totalGPU, totalFPGA, limitOfTasks, hostId,
            container);
=======
     * @return WorkerStarterCommand
     */
    public StarterCommand getStarterCommand(String adaptorName, String workerName, int workerPort, String masterName,
        String workingDir, String installDir, String appDir, String classpathFromFile, String pythonpathFromFile,
        String libPathFromFile, int totalCPU, int totalGPU, int totalFPGA, int limitOfTasks, String hostId) {

        CommAdaptor adaptor = ADAPTORS.get(adaptorName);
        return adaptor.getStarterCommand(workerName, workerPort, masterName, workingDir, installDir, appDir,
            classpathFromFile, pythonpathFromFile, libPathFromFile, totalCPU, totalGPU, totalFPGA, limitOfTasks,
            hostId);
>>>>>>> 44cf2f8d

    }

}<|MERGE_RESOLUTION|>--- conflicted
+++ resolved
@@ -687,7 +687,6 @@
      * @param totalFPGA total FPGA
      * @param limitOfTasks limit of tasks
      * @param hostId tracing worker identifier
-<<<<<<< HEAD
      * @param container defines whether the worker will be run in a container
      * @return WorkerStarterCommand
      */
@@ -700,18 +699,6 @@
         return adaptor.getStarterCommand(workerName, workerPort, masterName, workingDir, installDir, appDir,
             classpathFromFile, pythonpathFromFile, libPathFromFile, totalCPU, totalGPU, totalFPGA, limitOfTasks, hostId,
             container);
-=======
-     * @return WorkerStarterCommand
-     */
-    public StarterCommand getStarterCommand(String adaptorName, String workerName, int workerPort, String masterName,
-        String workingDir, String installDir, String appDir, String classpathFromFile, String pythonpathFromFile,
-        String libPathFromFile, int totalCPU, int totalGPU, int totalFPGA, int limitOfTasks, String hostId) {
-
-        CommAdaptor adaptor = ADAPTORS.get(adaptorName);
-        return adaptor.getStarterCommand(workerName, workerPort, masterName, workingDir, installDir, appDir,
-            classpathFromFile, pythonpathFromFile, libPathFromFile, totalCPU, totalGPU, totalFPGA, limitOfTasks,
-            hostId);
->>>>>>> 44cf2f8d
 
     }
 
