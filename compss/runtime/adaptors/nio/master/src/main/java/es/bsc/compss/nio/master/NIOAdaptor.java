/*
 *  Copyright 2002-2019 Barcelona Supercomputing Center (www.bsc.es)
 *
 *  Licensed under the Apache License, Version 2.0 (the "License");
 *  you may not use this file except in compliance with the License.
 *  You may obtain a copy of the License at
 *
 *      http://www.apache.org/licenses/LICENSE-2.0
 *
 *  Unless required by applicable law or agreed to in writing, software
 *  distributed under the License is distributed on an "AS IS" BASIS,
 *  WITHOUT WARRANTIES OR CONDITIONS OF ANY KIND, either express or implied.
 *  See the License for the specific language governing permissions and
 *  limitations under the License.
 *
 */
package es.bsc.compss.nio.master;

import es.bsc.comm.Connection;
import es.bsc.comm.exceptions.CommException;
import es.bsc.comm.nio.NIONode;
import es.bsc.comm.stage.Transfer.Destination;

import es.bsc.compss.COMPSsConstants;
import es.bsc.compss.comm.Comm;
import es.bsc.compss.comm.CommAdaptor;
import es.bsc.compss.data.BindingDataManager;
import es.bsc.compss.exceptions.ConstructConfigurationException;
import es.bsc.compss.log.Loggers;
import es.bsc.compss.nio.NIOAgent;
import es.bsc.compss.nio.NIOData;
import es.bsc.compss.nio.NIOMessageHandler;
import es.bsc.compss.nio.NIOParam;
import es.bsc.compss.nio.NIOTask;
import es.bsc.compss.nio.NIOTaskResult;
import es.bsc.compss.nio.NIOTracer;
import es.bsc.compss.nio.NIOUri;
import es.bsc.compss.nio.commands.CommandCancelTask;
import es.bsc.compss.nio.commands.CommandDataReceived;
import es.bsc.compss.nio.commands.CommandExecutorShutdown;
import es.bsc.compss.nio.commands.CommandExecutorShutdownACK;
import es.bsc.compss.nio.commands.CommandNIOTaskDone;
import es.bsc.compss.nio.commands.CommandNewTask;
import es.bsc.compss.nio.commands.CommandRemoveObsoletes;
import es.bsc.compss.nio.commands.CommandShutdown;
import es.bsc.compss.nio.commands.CommandShutdownACK;
import es.bsc.compss.nio.commands.tracing.CommandGenerateDone;
import es.bsc.compss.nio.commands.tracing.CommandGeneratePackage;
import es.bsc.compss.nio.commands.workerfiles.CommandGenerateWorkerDebugFiles;
import es.bsc.compss.nio.commands.workerfiles.CommandWorkerDebugFilesDone;
import es.bsc.compss.nio.exceptions.SerializedObjectException;
import es.bsc.compss.nio.master.configuration.NIOConfiguration;
import es.bsc.compss.nio.master.starters.Starter;
import es.bsc.compss.nio.requests.DataRequest;
import es.bsc.compss.nio.requests.MasterDataRequest;
import es.bsc.compss.types.BindingObject;
import es.bsc.compss.types.COMPSsWorker;
import es.bsc.compss.types.annotations.parameter.DataType;
import es.bsc.compss.types.data.LogicalData;
import es.bsc.compss.types.data.listener.EventListener;
import es.bsc.compss.types.data.location.DataLocation;
import es.bsc.compss.types.data.location.ProtocolType;
import es.bsc.compss.types.data.operation.DataOperation;
import es.bsc.compss.types.data.operation.OperationEndState;
import es.bsc.compss.types.data.operation.copy.Copy;
import es.bsc.compss.types.job.Job;
import es.bsc.compss.types.job.JobHistory;
import es.bsc.compss.types.parameter.DependencyParameter;
import es.bsc.compss.types.project.ProjectFile;
import es.bsc.compss.types.project.jaxb.ExternalAdaptorProperties;
import es.bsc.compss.types.project.jaxb.PropertyAdaptorType;
import es.bsc.compss.types.resources.ExecutorShutdownListener;
import es.bsc.compss.types.resources.MethodResourceDescription;
import es.bsc.compss.types.resources.Resource;
import es.bsc.compss.types.resources.ShutdownListener;
import es.bsc.compss.types.resources.configuration.Configuration;
import es.bsc.compss.types.resources.jaxb.ResourcesExternalAdaptorProperties;
import es.bsc.compss.types.resources.jaxb.ResourcesPropertyAdaptorType;
import es.bsc.compss.types.uri.MultiURI;
import es.bsc.compss.util.ErrorManager;
import es.bsc.conn.types.StarterCommand;

import java.io.File;
import java.io.FileOutputStream;
import java.io.IOException;
import java.util.HashMap;
import java.util.HashSet;
import java.util.LinkedList;
import java.util.List;
import java.util.Map;
import java.util.Random;
import java.util.Set;
import java.util.concurrent.ConcurrentHashMap;
import java.util.concurrent.ConcurrentMap;
import java.util.concurrent.Semaphore;

import org.apache.logging.log4j.LogManager;
import org.apache.logging.log4j.Logger;


public class NIOAdaptor extends NIOAgent implements CommAdaptor {

    // Logging
    private static final Logger LOGGER = LogManager.getLogger(Loggers.COMM);
    private static final boolean WORKER_DEBUG = LogManager.getLogger(Loggers.WORKER).isDebugEnabled();

    public static final int MAX_SEND = 1_000;
    public static final int MAX_RECEIVE = 1_000;

    public static final int MAX_SEND_WORKER = 5;
    public static final int MAX_RECEIVE_WORKER = 5;

    /*
     * The master port can be: 1. Given by the MASTER_PORT property 2. A BASE_MASTER_PORT plus a random number
     */
    private static final int BASE_MASTER_PORT = 43_000;
    private static final int MAX_RANDOM_VALUE = 1_000;
    public static final int MASTER_PORT;

    // Final jobs log directory
    private static final String JOBS_DIR = System.getProperty(COMPSsConstants.APP_LOG_DIR) + "jobs" + File.separator;

    private static final String TERM_ERR = "Error terminating";
    // private static final String SER_RCV_ERR =
    // "Error serializing received object";

    private static final Set<NIOWorkerNode> NODES = new HashSet<>();

    private static final ConcurrentMap<Integer, NIOJob> RUNNING_JOBS = new ConcurrentHashMap<>();

    private static final Map<Integer, LinkedList<Copy>> GROUP_TO_COPY = new HashMap<>();

    private static final Map<Connection, ClosingWorker> STOPPING_NODES = new HashMap<>();

    private static final Map<Connection, ClosingExecutor> STOPPING_EXECUTORS = new HashMap<>();

    private static final Map<Connection, Semaphore> PENDING_MODIFICATIONS = new HashMap<>();

    private final boolean persistentC;

    private final Semaphore tracingGeneration;
    private final Semaphore workersDebugInfo;

    static {
        int masterPort;
        String masterPortProp = System.getProperty(COMPSsConstants.MASTER_PORT);
        if (masterPortProp != null && !masterPortProp.isEmpty()) {
            masterPort = Integer.valueOf(masterPortProp);
        } else {
            int random = new Random().nextInt(MAX_RANDOM_VALUE);
            masterPort = BASE_MASTER_PORT + random;
        }
        MASTER_PORT = masterPort;
    }


    /**
     * New NIOAdaptor instance.
     */
    public NIOAdaptor() {
        super(MAX_SEND, MAX_RECEIVE, MASTER_PORT);

        // Setting persistentC flag
        String persistentCStr = System.getProperty(COMPSsConstants.WORKER_PERSISTENT_C);
        if (persistentCStr == null || persistentCStr.isEmpty() || persistentCStr.equals("null")) {
            persistentCStr = COMPSsConstants.DEFAULT_PERSISTENT_C;
        }
        this.persistentC = Boolean.parseBoolean(persistentCStr);

        // Initialize tracing and workers debug semaphores
        this.tracingGeneration = new Semaphore(0);
        this.workersDebugInfo = new Semaphore(0);

        // Create jobs directory
        File file = new File(JOBS_DIR);
        if (!file.exists()) {
            file.mkdir();
        }
    }

    @Override
    public void init() {
        LOGGER.info("Initializing NIO Adaptor...");
        this.masterNode = new NIONode(null, MASTER_PORT);

        // Instantiate the NIO Message Handler
        final NIOMessageHandler mhm = new NIOMessageHandler(this);

        // Init the Transfer Manager
        LOGGER.debug("  Initializing the TransferManager structures...");
        try {
            TM.init(NIO_EVENT_MANAGER_CLASS, null, mhm);
        } catch (CommException ce) {
            String errMsg = "Error initializing the TransferManager";
            ErrorManager.error(errMsg, ce);
        }

        /* Init tracing values */
        this.tracing = System.getProperty(COMPSsConstants.TRACING) != null
            && Integer.parseInt(System.getProperty(COMPSsConstants.TRACING)) > 0;
        this.tracingLevel = Integer.parseInt(System.getProperty(COMPSsConstants.TRACING));

        // Start the server
        LOGGER.debug("  Starting transfer server...");
        try {
            TM.startServer(masterNode);
        } catch (CommException ce) {
            String errMsg = "Error starting transfer server";
            ErrorManager.error(errMsg, ce);
        }
    }

    @Override
    public Configuration constructConfiguration(Map<String, Object> projectProperties,
        Map<String, Object> resourcesProperties) throws ConstructConfigurationException {

        final NIOConfiguration config = new NIOConfiguration(this.getClass().getName());

        es.bsc.compss.types.project.jaxb.NIOAdaptorProperties propsProject = null;
        es.bsc.compss.types.resources.jaxb.ResourcesNIOAdaptorProperties propsResources = null;

        if (resourcesProperties != null) {
            propsResources =
                (es.bsc.compss.types.resources.jaxb.ResourcesNIOAdaptorProperties) resourcesProperties.get("Ports");

            ResourcesExternalAdaptorProperties reap =
                (ResourcesExternalAdaptorProperties) resourcesProperties.get("Properties");
            if (reap != null) {
                for (ResourcesPropertyAdaptorType prop : reap.getProperty()) {
                    config.addProperty(prop.getName(), prop.getValue());
                }
            }
        }
        if (projectProperties != null) {
            propsProject = (es.bsc.compss.types.project.jaxb.NIOAdaptorProperties) projectProperties.get("Ports");
            ExternalAdaptorProperties eap = (ExternalAdaptorProperties) projectProperties.get(ProjectFile.PROPERTIES);
            if (eap != null) {
                for (PropertyAdaptorType prop : eap.getProperty()) {
                    config.addProperty(prop.getName(), prop.getValue());
                }
            }
        }

        // Get ports
        int minProject = (propsProject != null) ? propsProject.getMinPort() : -1;
        int minResources = -1;
        if (propsResources != null) {
            minResources = propsResources.getMinPort();
        } else {
            // MinPort on resources is mandatory
            throw new ConstructConfigurationException("Resources file doesn't contain a minimum port value");
        }
        int maxProject = (propsProject != null) ? propsProject.getMaxPort() : -1;
        int maxResources = (propsResources != null) ? propsResources.getMaxPort() : -1;

        // Merge port ranges
        int minFinal = -1;
        if (minProject < 0) {
            minFinal = minResources;
        } else {
            if (minProject < minResources) {
                LOGGER.warn("resources.xml MinPort is more restrictive than project.xml. Loading resources.xml values");
                minFinal = minResources;
            } else {
                minFinal = minProject;
            }
        }

        int maxFinal = -1;
        if (maxProject < 0) {
            if (maxResources < 0) {
                // No max port defined
                LOGGER.warn("MaxPort not defined in resources.xml/project.xml. Loading no limit");
            } else {
                LOGGER.warn("resources.xml MaxPort is more restrictive than project.xml. Loading resources.xml values");
                maxFinal = maxResources;
            }
        } else {
            if (maxResources < 0) {
                maxFinal = maxProject;
            } else {
                if (maxProject < maxResources) {
                    maxFinal = maxProject;
                } else {
                    LOGGER.warn(
                        "resources.xml MaxPort is more restrictive than project.xml. Loading resources.xml values");
                    maxFinal = maxResources;
                }
            }
        }

        LOGGER.info("NIO Min Port: " + minFinal);
        LOGGER.info("NIO MAX Port: " + maxFinal);
        config.setMinPort(minFinal);
        config.setMaxPort(maxFinal);

        // Add remote execution command
        String remoteExecutionCommand = propsResources.getRemoteExecutionCommand();
        if (remoteExecutionCommand == null || remoteExecutionCommand.isEmpty()) {
            remoteExecutionCommand = NIOConfiguration.DEFAULT_REMOTE_EXECUTION_COMMAND;
        }

        if (!NIOConfiguration.AVAILABLE_REMOTE_EXECUTION_COMMANDS.contains(remoteExecutionCommand)) {
            throw new ConstructConfigurationException("Invalid remote execution command on resources file");
        }
        config.setRemoteExecutionCommand(remoteExecutionCommand);

        return config;
    }

    @Override
    public COMPSsWorker initWorker(Configuration config) {
        NIOConfiguration nioCfg = (NIOConfiguration) config;
        LOGGER.debug("Init NIO Worker Node named " + nioCfg.getHost());

        NIOWorkerNode worker = new NIOWorkerNode(nioCfg, this);
        NODES.add(worker);
        return worker;
    }

    @Override
    public COMPSsWorker initWorker(Configuration config, String name, int port) {
        NIOConfiguration nioCfg = (NIOConfiguration) config;
        LOGGER.debug("Init NIO Worker Node named " + nioCfg.getHost());

        NIONode n = new NIONode(name, port);
        NIOWorkerNode worker = new NIOWorkerNode(nioCfg, this, n);
        NODES.add(worker);
        return worker;
    }

    @Override
    public boolean isPersistentCEnabled() {
        return this.persistentC;
    }

    /**
     * Notice the removal of a worker.
     *
     * @param worker Worker to remove.
     */
    public void removedNode(NIOWorkerNode worker) {
        LOGGER.debug("Remove worker " + worker.getName());
        NODES.remove(worker);
    }

    @Override
    public void stop() {
        LOGGER.debug("NIO Adaptor stopping workers...");
        Set<NIOWorkerNode> workers = new HashSet<>();
        workers.addAll(NODES);

        Semaphore sem = new Semaphore(0);
        ShutdownListener sl = new ShutdownListener(sem);
        for (NIOWorkerNode worker : workers) {
            LOGGER.debug("- Stopping worker " + worker.getName());
            sl.addOperation();
            worker.stop(sl);
        }

        LOGGER.debug("- Waiting for workers to shutdown...");
        sl.enable();
        try {
            sem.acquire();
        } catch (Exception e) {
            LOGGER.error("ERROR: Exception raised on worker shutdown");
        }
        LOGGER.debug("- Workers stopped");

        LOGGER.debug("- Shutting down TM...");
        TM.shutdown(null);
        LOGGER.debug("NIO Adaptor stop completed!");
    }

    protected static void submitTask(NIOJob job) throws Exception {
        LOGGER.debug("NIO submitting new job " + job.getJobId());
        Resource res = job.getResource();
        NIOWorkerNode worker = (NIOWorkerNode) res.getNode();

        List<MultiURI> obsoletes = res.pollObsoletes();
        List<String> obsoleteRenamings = new LinkedList<>();
        for (MultiURI u : obsoletes) {
            obsoleteRenamings.add(u.getPath());
        }
        RUNNING_JOBS.put(job.getJobId(), job);
        worker.submitTask(job, obsoleteRenamings);
    }

    protected static void cancelTask(NIOJob job) throws Exception {
        LOGGER.debug("NIO cancelling running job " + job.getJobId());
        Resource res = job.getResource();
        NIOWorkerNode worker = (NIOWorkerNode) res.getNode();

        worker.cancelTask(job);
    }

    @Override
    public void receivedNewTask(NIONode master, NIOTask t, List<String> obsoleteFiles) {
        // Can not run any task. Do nothing
    }

    @Override
    public void cancelRunningTask(NIONode node, int jobId) {
        // Can not stop running tasks.
    }

    @Override
    public void receivedNewDataFetchOrder(NIOParam data, int transferId) {
        // Only the master commands other nodes to fetch a data value
    }

    @Override
    public void setMaster(NIONode master) {
        // this is called on NIOWorker
        // Setting Master on Adaptor --> Nothing to be done
    }

    @Override
    public boolean isMyUuid(String uuid, String nodeName) {
        // This is used on NIOWorker to check sent UUID against worker UUID
        return false;
    }

    @Override
    public void setWorkerIsReady(String nodeName) {
        LOGGER.info("Notifying that worker is ready '" + nodeName + "'");
        Starter ws = Starter.getWorkerStarter(nodeName);
        if (ws != null) {
            ws.setWorkerIsReady();
        } else {
            LOGGER.warn("WARN: worker starter for worker " + nodeName + " is null.");
        }
    }

    @Override
    public final void receivedNIOTaskDone(Connection c, NIOTaskResult tr, boolean successful, Exception e) {
        int jobId = tr.getJobId();

        if (LOGGER.isDebugEnabled()) {
            LOGGER.debug("Received Task done message for Job " + jobId);
        }

        // Update running jobs
        NIOJob nj = RUNNING_JOBS.remove(jobId);
        if (nj != null) {
            int taskId = nj.getTaskId();

            // Update information
            List<DataType> taskResultTypes = tr.getParamTypes();
            for (int i = 0; i < taskResultTypes.size(); ++i) {
                DataType newType = taskResultTypes.get(i);
                switch (newType) {
                    case PSCO_T:
                    case EXTERNAL_PSCO_T:
                        String pscoId = (String) tr.getParamValue(i);
                        DependencyParameter dp = (DependencyParameter) nj.getTaskParams().getParameters().get(i);
                        updateParameter(newType, pscoId, dp);
                        break;
                    default:
                        // We only update information about PSCOs or EXTERNAL_PSCO
                        break;
                }
            }

            // Update NIO Job
            // Mark task as finished and release waiters
            JobHistory prevJobHistory = nj.getHistory();
            nj.taskFinished(successful, e);

            // Retrieve files if required
            retrieveAdditionalJobFiles(c, successful, jobId, taskId, prevJobHistory);

        }

        // Close connection
        c.finishConnection();
    }

    private void produceFailOnTask(NIOTask task, List<String> obsolete) {
        int jobId = task.getJobId();

        if (LOGGER.isDebugEnabled()) {
            LOGGER.debug("Received Task done message for Job " + jobId);
        }

        // Update running jobs
        NIOJob nj = RUNNING_JOBS.remove(jobId);
        if (nj != null) {
            int taskId = nj.getTaskId();

            // Update NIO Job
            // Mark task as finished and release waiters
            JobHistory prevJobHistory = nj.getHistory();
            nj.taskFinished(false, null);

            // Retrieve files if required
            generateFailedJobFiles(jobId, taskId, prevJobHistory, "Error sending new task command");

        }

    }

    private void generateFailedJobFiles(int jobId, int taskId, JobHistory history, String message) {
        String jobOut = JOBS_DIR + "job" + jobId + "_" + history + ".out";
        String jobErr = JOBS_DIR + "job" + jobId + "_" + history + ".err";
        writeJobFile(jobOut, message);
        writeJobFile(jobErr, message);
    }

    private void writeJobFile(String taskFileName, String message) {
        File taskFile = new File(taskFileName);
        if (!taskFile.exists()) {
            try (FileOutputStream stream = new FileOutputStream(taskFile)) {
                stream.write(message.getBytes());
                stream.close();
            } catch (IOException ioe) {
                LOGGER.error("IOException writing file: " + taskFile, ioe);
            }
        }

    }

    /**
     * Retrieves from connection {@code connection} the files containing additional job information.
     *
     * @param connection connection to request/receive information
     * @param success {@literal true}, if job ended successfully
     * @param jobId Id of the executed job
     * @param taskId Id of the executed task
     * @param history job history tag
     */
    protected void retrieveAdditionalJobFiles(Connection connection, boolean success, int jobId, int taskId,
        JobHistory history) {
        if (WORKER_DEBUG || !success) {
            String jobOut = JOBS_DIR + "job" + jobId + "_" + history + ".out";
            String jobErr = JOBS_DIR + "job" + jobId + "_" + history + ".err";
            if (LOGGER.isDebugEnabled()) {
                LOGGER.debug("Requesting JobOut " + jobOut + " for Task " + taskId);
                LOGGER.debug("Requesting JobErr " + jobErr + " for Task " + taskId);
            }
            connection.receiveDataFile(jobOut);
            connection.receiveDataFile(jobErr);
        }
    }

    private void updateParameter(DataType newType, String pscoId, DependencyParameter dp) {
        DataType previousType = dp.getType();
        if (LOGGER.isDebugEnabled()) {
            LOGGER.debug("Updating parameter " + dp.getDataTarget() + " from type " + previousType + " to type "
                + newType + " with id " + pscoId);
        }

        switch (previousType) {
            case PSCO_T:
            case EXTERNAL_PSCO_T:
                if (previousType.equals(newType)) {
                    // The parameter was already a PSCO, we only update the information just in case
                    dp.setDataTarget(pscoId);
                } else {
                    // The parameter types do not match, log exception
                    LOGGER.warn(
                        "WARN: Cannot update parameter " + dp.getDataTarget() + " because types are not compatible");
                }
                break;
            default:
                // The parameter was an OBJECT or a FILE, we change its type and value and register its new location
                registerUpdatedParameter(newType, pscoId, dp);
                break;
        }
    }

    private void registerUpdatedParameter(DataType newType, String pscoId, DependencyParameter dp) {
        // The parameter was an OBJECT or a FILE, we change its type and value and register its new location
        String renaming = dp.getDataTarget();

        // Update COMM information
        switch (newType) {
            case PSCO_T:
                Comm.registerPSCO(renaming, pscoId);
                break;
            case EXTERNAL_PSCO_T:
                if (renaming.contains("/")) {
                    renaming = renaming.substring(renaming.lastIndexOf('/') + 1);
                }
                Comm.registerExternalPSCO(renaming, pscoId);
                break;
            default:
                LOGGER.warn("WARN: Invalid new type " + newType + " for parameter " + renaming);
                break;
        }

        // Update Task information
        dp.setType(newType);
        dp.setDataTarget(pscoId);
    }

    /**
     * Registers a new copy.
     *
     * @param c New copy to register.
     */
    public void registerCopy(Copy c) {
        for (EventListener el : c.getEventListeners()) {
            Integer groupId = el.getId();
            LinkedList<Copy> copies = GROUP_TO_COPY.get(groupId);
            if (copies == null) {
                copies = new LinkedList<Copy>();
                GROUP_TO_COPY.put(groupId, copies);
            }
            copies.add(c);
        }
    }

    @Override
    protected void handleDataToSendNotAvailable(Connection c, NIOData d) {
        // Finish the connection asap. The comm library will notify this error
        // upwards as a ClosedChannelError.
        c.finishConnection();
    }

    @Override
    public void handleRequestedDataNotAvailableError(List<DataRequest> failedRequests, String dataId) {
        for (DataRequest dr : failedRequests) {
            MasterDataRequest mdr = (MasterDataRequest) dr;
            Copy c = (Copy) mdr.getOperation();
            c.getSourceData().finishedCopy(c);
            c.end(OperationEndState.OP_FAILED); // Notify the copy has failed
        }
    }

    @Override
    public void receivedValue(Destination type, String dataId, Object object, List<DataRequest> achievedRequests) {
        for (DataRequest dr : achievedRequests) {
            MasterDataRequest mdr = (MasterDataRequest) dr;
            Copy c = (Copy) mdr.getOperation();
            DataLocation actualLocation = c.getSourceData().finishedCopy(c);
            LogicalData tgtData = c.getTargetData();
            if (tgtData != null) {
                tgtData.addLocation(actualLocation);
                if (object != null) {
                    tgtData.setValue(object);
                }
            }
            c.end(OperationEndState.OP_OK);
        }

        if (NIOTracer.extraeEnabled()) {
            NIOTracer.emitDataTransferEvent(NIOTracer.TRANSFER_END);
        }
    }

    @Override
    public void copiedData(int transferGroupId) {
        LOGGER.debug("Notifying copied Data to master");
        LinkedList<Copy> copies = GROUP_TO_COPY.remove(transferGroupId);
        if (copies == null) {
            LOGGER.debug("No copies to process");
            return;
        }
        for (Copy c : copies) {
            LOGGER.debug("Treating copy " + c.getName());
            if (!c.isRegistered()) {
                LOGGER.debug("No registered copy " + c.getName());
                continue;
            }
            DataLocation actualLocation = c.getSourceData().finishedCopy(c);
            if (actualLocation != null) {
                LOGGER.debug("Actual Location " + actualLocation.getPath());
            } else {
                LOGGER.debug("Actual Location is null");
            }
            LogicalData tgtData = c.getTargetData();
            if (tgtData != null) {
                LOGGER.debug("targetData is not null");
                switch (actualLocation.getType()) {
                    case PERSISTENT:
                        LOGGER.debug("Persistent location no need to update location for " + tgtData.getName());
                        break;
                    case BINDING:
                    case PRIVATE:
                        LOGGER.debug("Adding location:" + actualLocation.getPath() + " to " + tgtData.getName());
                        tgtData.addLocation(actualLocation);
                        break;
                    case SHARED:
                        LOGGER.debug("Shared location no need to update location for " + tgtData.getName());
                        break;
                }
                LOGGER.debug("Locations for " + tgtData.getName() + " are: " + tgtData.getURIs());

            } else {
                LOGGER.warn("No target Data defined for copy " + c.getName());
            }
        }
    }

    // Return the data that a worker should be obtaining and has not yet confirmed
    @Override
    public List<DataOperation> getPending() {
        return new LinkedList<DataOperation>();
    }

    @Override
    public Object getObject(String name) throws SerializedObjectException {
        LogicalData ld = Comm.getData(name);
        Object o = ld.getValue();

        // Check if the object has been serialized meanwhile
        if (o == null) {
            for (MultiURI loc : ld.getURIs()) {
                if (!loc.getProtocol().equals(ProtocolType.OBJECT_URI) && loc.getHost().equals(Comm.getAppHost())) {
                    // The object is null because it has been serialized by the master, raise exception
                    throw new SerializedObjectException(name);
                }
            }
        }

        // If we arrive to this return means:
        // 1- The object has been found or
        // 2- The object is really null (no exception thrown)
        return o;
    }

    @Override
    public String getObjectAsFile(String name) {
        LogicalData ld = Comm.getData(name);

        // Get a Master location
        for (MultiURI loc : ld.getURIs()) {
            if (!loc.getProtocol().equals(ProtocolType.OBJECT_URI) && loc.getHost().equals(Comm.getAppHost())) {
                return loc.getPath();
            }
        }

        // No location found in master
        return null;
    }

    @Override
    public String getWorkingDir() {
        return "";
    }

    @Override
    public void stopSubmittedJobs() {
        synchronized (RUNNING_JOBS) {
            for (Job<?> job : RUNNING_JOBS.values()) {
                try {
                    job.cancelJob();
                } catch (Exception e) {
                    LOGGER.error(TERM_ERR, e);
                }
            }
        }
    }

    @Override
    public void completeMasterURI(MultiURI u) {
        u.setInternalURI(ID, new NIOUri(masterNode, u.getPath(), u.getProtocol()));
    }

    /**
     * Requests a new data.
     *
     * @param c Associated copy.
     * @param paramType Data type.
     * @param d NIOData to request.
     * @param path Target path.
     */
    public void requestData(Copy c, DataType paramType, NIOData d, String path) {
        DataRequest dr = new MasterDataRequest(c, paramType, d, path);
        addTransferRequest(dr);
        requestTransfers();

    }

    /**
     * Marks the worker to shutdown.
     *
     * @param worker Worker node.
     * @param c Connection.
     * @param listener Listener.
     */
    public void shuttingDown(NIOWorkerNode worker, Connection c, ShutdownListener listener) {
        STOPPING_NODES.put(c, new ClosingWorker(worker, listener));
    }

    /**
     * Marks the worker to shutdown only the execution manager.
     *
     * @param worker Worker node.
     * @param c Connection.
     * @param listener Listener.
     */
    public void shuttingDownEM(NIOWorkerNode worker, Connection c, ExecutorShutdownListener listener) {
        STOPPING_EXECUTORS.put(c, new ClosingExecutor(listener));
    }

    @Override
    public void shutdownNotification(Connection c) {
        ClosingWorker closing = STOPPING_NODES.remove(c);
        NIOWorkerNode worker = closing.worker;
        removedNode(worker);
        ShutdownListener listener = closing.listener;
        listener.notifyEnd();
    }

    @Override
    public void shutdown(Connection closingConnection) {
        // Master side, nothing to do
    }

    @Override
    public void shutdownExecutionManager(Connection closingConnection) {
        // Master side, nothing to do

    }

    @Override
    public void shutdownExecutionManagerNotification(Connection c) {
        ClosingExecutor closing = STOPPING_EXECUTORS.remove(c);
        ExecutorShutdownListener listener = closing.listener;
        listener.notifyEnd();
    }

    @Override
    public void waitUntilTracingPackageGenerated() {
        try {
            tracingGeneration.acquire();
        } catch (InterruptedException ex) {
            LOGGER.error("Error waiting for package generation");
        }

    }

    @Override
    public void notifyTracingPackageGeneration() {
        tracingGeneration.release();
    }

    @Override
    public void waitUntilWorkersDebugInfoGenerated() {
        try {
            workersDebugInfo.acquire();
        } catch (InterruptedException ex) {
            LOGGER.error("Error waiting for package generation");
        }

    }

    @Override
    public void notifyWorkersDebugInfoGeneration() {
        workersDebugInfo.release();
    }

    @Override
    public void generateWorkersDebugInfo(Connection c) {
        c.sendCommand(new CommandWorkerDebugFilesDone());
        c.finishConnection();
    }

    @Override
    public void increaseResources(MethodResourceDescription description) {
        // Should never receive this message. Ignore
    }

    @Override
    public void reduceResources(MethodResourceDescription description) {
        // Should never receive this message. Ignore
    }

    @Override
    public void performedResourceUpdate(Connection c) {
        c.finishConnection();
        Semaphore sem = PENDING_MODIFICATIONS.get(c);
        if (sem != null) {
            sem.release();
        }
    }

    /**
     * Registers a pending modification of the current worker node.
     *
     * @param c Connection.
     * @param sem Semaphore to wait until the modification is performed.
     */
    public void registerPendingResourceUpdateConfirmation(Connection c, Semaphore sem) {
        PENDING_MODIFICATIONS.put(c, sem);
    }

    @Override
    public void receivedBindingObjectAsFile(String filename, String target) {
        // Load from file
        if (filename.contains("#")) {
            // Filename contains binding object
            filename = BindingObject.generate(filename).getId();
        }
        if (target.contains("#")) {
            BindingObject bo = BindingObject.generate(target);
            BindingDataManager.loadFromFile(bo.getName(), filename, bo.getType(), bo.getElements());
        } else {
            ErrorManager.error("Incorrect target format for binding object.(" + target + ")");
        }

    }

    @Override
    protected String getPossiblyRenamedFileName(File originalFile, NIOData d) {
        return Comm.getAppHost().getCompleteRemotePath(DataType.FILE_T, d.getDataMgmtId()).getPath();

    }


    private class ClosingWorker {

        private final NIOWorkerNode worker;
        private final ShutdownListener listener;


        public ClosingWorker(NIOWorkerNode w, ShutdownListener l) {
            this.worker = w;
            this.listener = l;
        }
    }

    private class ClosingExecutor {

        private final ExecutorShutdownListener listener;


        public ClosingExecutor(ExecutorShutdownListener l) {
            this.listener = l;
        }
    }


    @Override
<<<<<<< HEAD
    public StarterCommand getStarterCommand(String workerName, int workerPort, String masterName, String workingDir,
        String installDir, String appDir, String classpathFromFile, String pythonpathFromFile, String libPathFromFile,
        int totalCPU, int totalGPU, int totalFPGA, int limitOfTasks, String hostId, boolean container) {

        /*
         * if (container) { return new NIOContainerStarterCommand(workerName, workerPort, masterName, workingDir,
         * installDir, appDir, classpathFromFile, pythonpathFromFile, libPathFromFile, totalCPU, totalGPU, totalFPGA,
         * limitOfTasks, hostId); } else { return new NIOStarterCommand(workerName, workerPort, masterName, workingDir,
         * installDir, appDir, classpathFromFile, pythonpathFromFile, libPathFromFile, totalCPU, totalGPU, totalFPGA,
         * limitOfTasks, hostId); }
         */
        return new NIOStarterCommand(workerName, workerPort, masterName, workingDir, installDir, appDir,
            classpathFromFile, pythonpathFromFile, libPathFromFile, totalCPU, totalGPU, totalFPGA, limitOfTasks, hostId,
            container);
    }
=======
    public void unhandeledError(Connection c) {
        LOGGER.fatal("Unhandeled error in connection " + c.hashCode() + ". Stopping the runtime...");
        ErrorManager.fatal("Unhandeled error in connection " + c.hashCode() + ".");
    }

    @Override
    public void handleCancellingTaskCommandError(Connection c, CommandCancelTask commandCancelTask) {
        if (commandCancelTask.canRetry()) {
            commandCancelTask.increaseRetries();
            resendCommand((NIONode) c.getNode(), commandCancelTask);
        } else {
            LOGGER.warn("Error sending cancel tasks after retries. Nothing else to do.");
        }
    }

    @Override
    public void handleDataReceivedCommandError(Connection c, CommandDataReceived commandDataReceived) {
        // Nothing to do at master
        LOGGER.warn("Error receiving task done command. Not handeled");
    }

    @Override
    public void handleExecutorShutdownCommandError(Connection c, CommandExecutorShutdown commandExecutorShutdown) {
        // TODO Handle this error. Currently invoking unhandeled error
        LOGGER.error("Error sending Executor Shutdown command. Not handeled");
        unhandeledError(c);

    }

    @Override
    public void handleExecutorShutdownCommandACKError(Connection c,
        CommandExecutorShutdownACK commandExecutorShutdownACK) {
        // Nothing to do at master
        LOGGER.warn("Error receiving executor shutdown ACK. Not handeled");
    }

    @Override
    public void handleTaskDoneCommandError(Connection c, CommandNIOTaskDone commandNIOTaskDone) {
        // Nothing to do at master
        LOGGER.warn("Error receiving task done notification. Not handeled");
    }

    @Override
    public void handleNewTaskCommandError(Connection c, CommandNewTask commandNewTask) {
        if (commandNewTask.canRetry()) {
            commandNewTask.increaseRetries();
            resendCommand((NIONode) c.getNode(), commandNewTask);
        } else {
            produceFailOnTask(commandNewTask.getTask(), commandNewTask.getObsolete());
        }

    }

    @Override
    public void handleShutdownCommandError(Connection c, CommandShutdown commandShutdown) {
        // TODO Handle this error. Currently invoking unhandeled error
        LOGGER.error("Error sending Executor Shutdown command. Not handeled");
        unhandeledError(c);

    }

    @Override
    public void handleShutdownACKCommandError(Connection c, CommandShutdownACK commandShutdownACK) {
        // Nothing to do at master
        LOGGER.warn("Error receiving shutdown ACK. Not handeled");
    }

    @Override
    public void handleTracingGenerateDoneCommandError(Connection c, CommandGenerateDone commandGenerateDone) {
        // Nothing to do at master
        LOGGER.warn("Error receiving tracing generate done. Not handeled");
    }

    @Override
    public void handleTracingGenerateCommandError(Connection c, CommandGeneratePackage commandGeneratePackage) {
        // TODO Handle this error. Currently invoking unhandeled error
        LOGGER.error("Error sending tracing generate command. Not handeled");
        unhandeledError(c);

    }

    @Override
    public void handleGenerateWorkerDebugCommandError(Connection c,
        CommandGenerateWorkerDebugFiles commandGenerateWorkerDebugFiles) {
        LOGGER.error("Error sending generate worker debug command. Not handeled");
        unhandeledError(c);

    }

    @Override
    public void handleGenerateWorkerDebugDoneCommandError(Connection c,
        CommandWorkerDebugFilesDone commandWorkerDebugFilesDone) {
        // Nothing to do at master
        LOGGER.warn("Error receiving generate worker debug done. Not handeled");

    }

    @Override
    public void receivedRemoveObsoletes(NIONode node, List<String> obsolete) {
        // Nothing to do at master
    }

    @Override
    public void handleRemoveObsoletesCommandError(Connection c, CommandRemoveObsoletes commandRemoveObsoletes) {
        if (commandRemoveObsoletes.canRetry()) {
            commandRemoveObsoletes.increaseRetries();
            resendCommand((NIONode) c.getNode(), commandRemoveObsoletes);
        } else {
            LOGGER.warn("Error sending command remove obsoletes after retries. Nothing else to do.");
        }

    }

    @Override
    public StarterCommand getStarterCommand(String workerName, int workerPort, String masterName, String workingDir,
        String installDir, String appDir, String classpathFromFile, String pythonpathFromFile, String libPathFromFile,
        int totalCPU, int totalGPU, int totalFPGA, int limitOfTasks, String hostId) {

        return new NIOStarterCommand(workerName, workerPort, masterName, workingDir, installDir, appDir,
            classpathFromFile, pythonpathFromFile, libPathFromFile, totalCPU, totalGPU, totalFPGA, limitOfTasks,
            hostId);
    }

>>>>>>> 44cf2f8d
}<|MERGE_RESOLUTION|>--- conflicted
+++ resolved
@@ -934,23 +934,6 @@
 
 
     @Override
-<<<<<<< HEAD
-    public StarterCommand getStarterCommand(String workerName, int workerPort, String masterName, String workingDir,
-        String installDir, String appDir, String classpathFromFile, String pythonpathFromFile, String libPathFromFile,
-        int totalCPU, int totalGPU, int totalFPGA, int limitOfTasks, String hostId, boolean container) {
-
-        /*
-         * if (container) { return new NIOContainerStarterCommand(workerName, workerPort, masterName, workingDir,
-         * installDir, appDir, classpathFromFile, pythonpathFromFile, libPathFromFile, totalCPU, totalGPU, totalFPGA,
-         * limitOfTasks, hostId); } else { return new NIOStarterCommand(workerName, workerPort, masterName, workingDir,
-         * installDir, appDir, classpathFromFile, pythonpathFromFile, libPathFromFile, totalCPU, totalGPU, totalFPGA,
-         * limitOfTasks, hostId); }
-         */
-        return new NIOStarterCommand(workerName, workerPort, masterName, workingDir, installDir, appDir,
-            classpathFromFile, pythonpathFromFile, libPathFromFile, totalCPU, totalGPU, totalFPGA, limitOfTasks, hostId,
-            container);
-    }
-=======
     public void unhandeledError(Connection c) {
         LOGGER.fatal("Unhandeled error in connection " + c.hashCode() + ". Stopping the runtime...");
         ErrorManager.fatal("Unhandeled error in connection " + c.hashCode() + ".");
@@ -1067,12 +1050,11 @@
     @Override
     public StarterCommand getStarterCommand(String workerName, int workerPort, String masterName, String workingDir,
         String installDir, String appDir, String classpathFromFile, String pythonpathFromFile, String libPathFromFile,
-        int totalCPU, int totalGPU, int totalFPGA, int limitOfTasks, String hostId) {
+        int totalCPU, int totalGPU, int totalFPGA, int limitOfTasks, String hostId, boolean container) {
 
         return new NIOStarterCommand(workerName, workerPort, masterName, workingDir, installDir, appDir,
-            classpathFromFile, pythonpathFromFile, libPathFromFile, totalCPU, totalGPU, totalFPGA, limitOfTasks,
-            hostId);
-    }
-
->>>>>>> 44cf2f8d
+            classpathFromFile, pythonpathFromFile, libPathFromFile, totalCPU, totalGPU, totalFPGA, limitOfTasks, hostId,
+            container);
+    }
+
 }