--- conflicted
+++ resolved
@@ -16,7 +16,7 @@
 #---------------------------------------------------
 # SCRIPT CONSTANTS DECLARATION
 #---------------------------------------------------
-COMPSS_VERSION=2.5.rc1907
+COMPSS_VERSION=2.6.rc2003
 
 DEFAULT_MONITOR=true
 DEFAULT_BINDINGS=true
@@ -24,8 +24,6 @@
 DEFAULT_TRACING=true
 DEFAULT_AUTOPARALLEL=true
 DEFAULT_KAFKA=true
-DEFAULT_DOCKER=true
-DEFAULT_LXC=true
 DEFAULT_USER=false
 DEFAULT_TARGET_DIR=/opt/COMPSs
 DEFAULT_MVN_TESTS=""
@@ -38,8 +36,6 @@
 NO_TRACING="Warning: No tracing specified. Loading default value"
 NO_AUTOPARALLEL="Warning: No autoparallel specified. Loading default value"
 NO_KAFKA="Warning: No Kafka module specified. Loading default value"
-NO_DOCKER="Warning: No Docker image creation specified. Loading default value"
-NO_LXC="Warning: No LXC image creation specified. Loading default value"
 NO_TARGET_DIR="Warning: No install directory specified. Loading default location"
 
 
@@ -87,17 +83,6 @@
     --no-kafka, -K              Disable Kafka module installation
                                 Default: ${DEFAULT_KAFKA}
 
-<<<<<<< HEAD
-    --docker, -d                Enable build of worker Docker images
-    --no-docker, -D             Disable build of worker Docker images
-                                Default ${DEFAULT_DOCKER}
-
-    --lxc, -x                   Enable build of worker LXC images
-    --no-lxc, -X                Disable build of worker LXC images
-                                Default ${DEFAULT_LXC}
-
-=======
->>>>>>> 44cf2f8d
     --nothing, -N               Disable all previous options
                                 Default: unused
 
@@ -126,12 +111,8 @@
 }
 
 show_version() {
-<<<<<<< HEAD
   echo "COMPSs version ${COMPSS_VERSION}"
-=======
-  echo "COMPSs version 2.6.rc2003"
->>>>>>> 44cf2f8d
-  echo " "
+  echo
 }
 
 # Displays arguments warnings
@@ -152,11 +133,7 @@
 
 get_args() {
   # Parse COMPSs Options
-<<<<<<< HEAD
-  while getopts hvmMbBpPtTaAkKdDxXN-: flag; do
-=======
   while getopts hvmMbBpPtTaAkKN-: flag; do
->>>>>>> 44cf2f8d
     # Treat the argument
     case "$flag" in
       h)
@@ -218,22 +195,6 @@
         # Custom Kafka value
         kafka=false
         ;;
-      d)
-        # Custom Docker value
-        docker=true
-        ;;
-      D)
-        # Custom Docker value
-        docker=false
-        ;;
-      x)
-        # Custom LXC value
-        lxc=true
-        ;;
-      X)
-        # Custom LXC value
-        lxc=false
-        ;;
       N)
         # Disables all flags
         tracing=false
@@ -242,8 +203,6 @@
         pycompss=false
         autoparallel=false
         kafka=false
-        docker=false
-        lxc=false
         ;;
       -)
 	# Check more complex arguments
@@ -312,18 +271,6 @@
             # Custom Kafka value
             kafka=false
             ;;
-          docker)
-            docker=true
-            ;;
-          no-docker)
-            docker=false
-            ;;
-          lxc)
-            lxc=true
-            ;;
-          no-lxc)
-            lxc=false
-            ;;
           nothing)
             # Disables all flags
             tracing=false
@@ -332,8 +279,6 @@
             pycompss=false
             autoparallel=false
             kafka=false
-            docker=false
-            lxc=false
             ;;
           user-exec=*)
             # Enables specific user mvn execution
@@ -397,16 +342,6 @@
     kafka=${DEFAULT_KAFKA}
   fi
 
-  if [ -z "${docker}" ]; then
-    display_warning "${NO_DOCKER}"
-    images=${DEFAULT_DOCKER}
-  fi
-
-  if [ -z "${lxc}" ]; then
-    display_warning "${NO_LXC}"
-    images=${DEFAULT_LXC}
-  fi
-
   if [ -z "${user_exec}" ]; then
     if [ -z "${SUDO_USER}" ]; then
       # Cannot retrieve sudo user from env
@@ -441,8 +376,6 @@
   echo "- Tracing        = ${tracing}"
   echo "- AutoParallel   = ${autoparallel}"
   echo "- Stream Backend = ${kafka}"
-  echo "- Docker images  = ${docker}"
-  echo "- LXC images     = ${lxc}"
   echo "- SCRIPT_DIR     = ${SCRIPT_DIR}"
   echo "- SOURCES DIR    = ${SOURCES_DIR}"
   echo "- TMP_DIR        = ${TMP_DIR}"
@@ -760,91 +693,6 @@
     fi
   fi
 
-  # images
-  if [ "${docker}" == "true" ] || [ "${lxc}" == "true" ]; then
-    echo "- Generating images"
-  fi
-
-  if [ "${docker}" == "true" ]; then
-    DOCKER=`command -v docker`
-    if [ -z "${DOCKER}" ]; then
-      echo "ERROR: Docker could not be found. Omitting docker image creation"
-    else
-      echo "--- Generating COMPSs base Docker image for Java"
-      mkdir -p "${TMP_DIR}/utils/docker/worker/java/compss/adaptors/nio"
-      mkdir -p "${TMP_DIR}/utils/docker/worker/java/compss/configuration"
-      cp -r "${targetDir}/Runtime/adaptors/nio/worker" "${TMP_DIR}/utils/docker/worker/java/compss/adaptors/nio/"
-      cp -r "${targetDir}/Runtime/configuration/log" "${TMP_DIR}/utils/docker/worker/java/compss/configuration/"
-      ${DOCKER} build -t bscppc/compss-worker-$(arch):${COMPSS_VERSION} "${TMP_DIR}/utils/docker/worker/java"
-      if [ "${bindings}" == "true" ] || [ "${pycompss}" == "true" ]; then
-        echo "--- Generating COMPSs base Docker image for Python (PyCOMPSs)"
-        mkdir -p "${TMP_DIR}/utils/docker/worker/python/compss/Runtime/adaptors/nio"
-        mkdir -p "${TMP_DIR}/utils/docker/worker/python/compss/Runtime/configuration"
-        mkdir -p "${TMP_DIR}/utils/docker/worker/python/compss/Runtime/scripts/system/adaptors/nio/pipers"
-        mkdir -p "${TMP_DIR}/utils/docker/worker/python/compss/Bindings"
-        cp -r "${targetDir}/Runtime/adaptors/nio/worker" "${TMP_DIR}/utils/docker/worker/python/compss/Runtime/adaptors/nio/"
-        cp -r "${targetDir}/Runtime/configuration/log" "${TMP_DIR}/utils/docker/worker/python/compss/Runtime/configuration/"
-        cp -r "${SCRIPT_DIR}/../utils/scripts/containers/bindings_piper.sh" "${TMP_DIR}/utils/docker/worker/python/compss/Runtime/scripts/system/adaptors/nio/pipers/"
-        cp -Lr "${targetDir}/Bindings/" "${TMP_DIR}/utils/docker/worker/python/compss/"
-        rm -rf "${TMP_DIR}/utils/docker/worker/python/compss/Bindings/c"
-        rm -rf "${TMP_DIR}/utils/docker/worker/python/compss/Bindings/python/2"
-        ${DOCKER} build --build-arg COMPSS_VERSION=${COMPSS_VERSION} -t bscppc/pycompss3-worker-$(arch):${COMPSS_VERSION} "${TMP_DIR}/utils/docker/worker/python"
-      fi
-    fi
-  fi
-
-  if [ "${lxc}" == "true" ]; then
-    LXC=`command -v lxc`
-    if [ -z "${LXC}" ]; then
-      echo "ERROR: LXC could not be found. Omitting LXC image creation"
-    else
-      echo "--- Generating COMPSs base LXC image for Java"
-      mkdir -p "${TMP_DIR}/utils/lxc/worker/java/compss/adaptors/nio"
-      mkdir -p "${TMP_DIR}/utils/lxc/worker/java/compss/configuration"
-      cp -r "${targetDir}/Runtime/adaptors/nio/worker" "${TMP_DIR}/utils/lxc/worker/java/compss/adaptors/nio/"
-      cp -r "${targetDir}/Runtime/configuration/log" "${TMP_DIR}/utils/lxc/worker/java/compss/configuration/"
-      LXC_CONTAINER_NAME="placeholder-`uuidgen | cut -f1 -d"-"`"
-      ${LXC} launch images:alpine/3.10 ${LXC_CONTAINER_NAME}
-      ${LXC} file push -pr "${TMP_DIR}"/utils/lxc/worker/java/compss/* ${LXC_CONTAINER_NAME}/opt/COMPSs/Runtime
-      sleep 1 # Without this sleep somehow the next command fails. Leave it like this.
-      ${LXC} exec ${LXC_CONTAINER_NAME} -- /bin/sh -c "apk add --no-cache --update util-linux openjdk8-jre-base"
-      ${LXC} stop ${LXC_CONTAINER_NAME}
-      ${LXC} publish ${LXC_CONTAINER_NAME} --alias compss-${COMPSS_VERSION}
-      ${LXC} delete ${LXC_CONTAINER_NAME}
-      ${LXC} image edit compss-${COMPSS_VERSION} <<EOF
-properties:
-  description: COMPSs ${COMPSS_VERSION} base image for LXC.
-  os: alpine
-EOF
-      if [ "${bindings}" == "true" ] && [ "${pycompss}" == "true" ]; then
-        echo "--- Generating COMPSs base LXC image for Python (PyCOMPSs)"
-#        mkdir -p "${TMP_DIR}/utils/lxc/worker/python/compss/Runtime/adaptors/nio"
-#        mkdir -p "${TMP_DIR}/utils/lxc/worker/python/compss/Runtime/configuration"
-#        mkdir -p "${TMP_DIR}/utils/lxc/worker/python/compss/Runtime/scripts/system/adaptors/nio/pipers"
-#        mkdir -p "${TMP_DIR}/utils/lxc/worker/python/compss/Bindings"
-#        cp -r "${targetDir}/Runtime/adaptors/nio/worker" "${TMP_DIR}/utils/lxc/worker/python/compss/Runtime/adaptors/nio/"
-#        cp -r "${targetDir}/Runtime/configuration/log" "${TMP_DIR}/utils/lxc/worker/python/compss/Runtime/configuration/"
-#        cp -r "${SCRIPT_DIR}/../utils/scripts/containers/bindings_piper.sh" "${TMP_DIR}/utils/lxc/worker/python/compss/Runtime/scripts/system/adaptors/nio/pipers/"
-#        cp -Lr "${targetDir}/Bindings/" "${TMP_DIR}/utils/lxc/worker/python/compss/"
-#        rm -rf "${TMP_DIR}/utils/lxc/worker/python/compss/Bindings/c"
-#        rm -rf "${TMP_DIR}/utils/lxc/worker/python/compss/Bindings/python/2"
-#        LXC_CONTAINER_NAME="placeholder-`uuidgen | cut -f1 -d"-"`"
-#        ${LXC} launch compss-${COMPSS_VERSION} ${LXC_CONTAINER_NAME}
-#        ${LXC} file push -pr "${TMP_DIR}"/utils/lxc/worker/python/compss/* ${LXC_CONTAINER_NAME}/opt/COMPSs/
-#        sleep 1 # Without this sleep somehow the next command fails. Leave it like this.
-#        ${LXC} exec ${LXC_CONTAINER_NAME} -- /bin/sh -c "apk add --no-cache --update python3 && ln -s /usr/bin/python3 /usr/bin/python"
-#        ${LXC} stop ${LXC_CONTAINER_NAME}
-#        ${LXC} publish ${LXC_CONTAINER_NAME} --alias pycompss3-${COMPSS_VERSION}
-#        ${LXC} delete ${LXC_CONTAINER_NAME}
-#        ${LXC} image edit pycompss3-${COMPSS_VERSION} <<EOF
-#properties:
-#  description: PyCOMPSs ${COMPSS_VERSION} base image for LXC.
-#  os: alpine
-#EOF
-      fi
-    fi
-  fi
-
   # ADD RUNCOMPSS TO PROFILE
   if [ "$(whoami)" == "root" ]; then
     # Script has been run as sudo
